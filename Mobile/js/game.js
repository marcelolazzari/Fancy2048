class Game {
  constructor(size) {
    this.size = size;
    this.board = this.createEmptyBoard();
    this.score = 0;
    this.bestScore = localStorage.getItem('bestScore') || 0;
    this.isLightMode = localStorage.getItem('isLightMode') === 'true';
    this.hueValue = 0;
    this.gameStateStack = [];
    this.leaderboard = JSON.parse(localStorage.getItem('leaderboard')) || [];
    this.stats = JSON.parse(localStorage.getItem('gameStats')) || [];
    this.startTime = null;
    this.hasSavedStats = false;
<<<<<<< HEAD
    this.moves = 0;
=======
    this.moves = 0; // Add moves property
>>>>>>> 9cf1a034
    this.addEventListeners();
    this.reset();
    window.addEventListener('resize', () => this.refreshLayout());
    this.applyTheme();
    this.updateHue();
  }

  addEventListeners() {
    document.getElementById('reset-button').addEventListener('click', () => {
      this.reset();
      this.updateUI();
    });
    window.addEventListener('keydown', this.handleKeyPress.bind(this));
    const boardContainer = document.getElementById('board-container');
    boardContainer.addEventListener('touchstart', this.handleTouchStart.bind(this), false);
    boardContainer.addEventListener('touchend', this.handleTouchEnd.bind(this), false);
    document.getElementById('changeColor-button').addEventListener('click', this.changeHue.bind(this));
    document.getElementById('back-button').addEventListener('click', this.undoMove.bind(this));
    document.getElementById('leaderboard-button').addEventListener('click', this.openLeaderboardPage.bind(this));
  }

  refreshLayout() {
    this.updateTileSize();
    this.updateUI();
  }

  toggleTheme() {
    this.isLightMode = !this.isLightMode;
    localStorage.setItem('isLightMode', this.isLightMode);
    this.applyTheme();
  }

  applyTheme() {
    const elementsToToggle = [
      document.body,
      document.querySelector('.overlay'),
      document.getElementById('board-container'),
      document.getElementById('score-container'),
      document.getElementById('reset-button'),
      document.getElementById('best-score')
    ];

    elementsToToggle.forEach(element => {
      if (element) {
        element.classList.toggle('light-mode', this.isLightMode);
      }
    });

    document.querySelectorAll('.tile').forEach(tile => {
      tile.classList.toggle('light-mode', this.isLightMode);
      this.invertTileDigits(tile);
    });

    this.updateUI();
    this.updateHue();
  }

  invertTileDigits(tile) {
    tile.style.color = this.isLightMode ? '#000000' : '#f9f6f2';
  }

  handleKeyPress(event) {
    if (['ArrowUp', 'ArrowDown', 'ArrowLeft', 'ArrowRight'].includes(event.key)) {
      this.move(event.key);
      this.updateUI();
      setTimeout(() => {
        if (this.isGameOver()) {
          document.getElementById('game-over').classList.remove('hidden');
        }
      }, 0);
    }
  }

  handleTouchStart(e) {
    this.touchStartX = e.touches[0].clientX;
    this.touchStartY = e.touches[0].clientY;
  }

  handleTouchEnd(e) {
    const touchEndX = e.changedTouches[0].clientX;
    const touchEndY = e.changedTouches[0].clientY;
    const dx = touchEndX - this.touchStartX;
    const dy = touchEndY - this.touchStartY;
    const absDx = Math.abs(dx);
    const absDy = Math.abs(dy);

    let direction = '';
    if (absDx > absDy) {
      direction = dx > 0 ? 'ArrowRight' : 'ArrowLeft';
    } else {
      direction = dy > 0 ? 'ArrowDown' : 'ArrowUp';
    }

    if (Math.max(absDx, absDy) > 50) {
      this.move(direction);
      this.updateUI();
      setTimeout(() => {
        if (this.isGameOver()) {
          document.getElementById('game-over').classList.remove('hidden');
        }
      }, 0);
    }
  }

  createEmptyBoard() {
    return Array.from({ length: this.size }, () => Array(this.size).fill(''));
  }

  updateTileSize() {
    const boardContainer = document.getElementById('board-container');
    const containerSize = Math.min(boardContainer.clientWidth, boardContainer.clientHeight);
    const gap = parseInt(getComputedStyle(boardContainer).getPropertyValue('gap'));
    const tileSize = (containerSize - (this.size - 1) * gap) / this.size;

    document.querySelectorAll('.tile').forEach((tile, index) => {
      tile.style.width = `${tileSize}px`;
      tile.style.height = `${tileSize}px`;
      tile.style.fontSize = `${tileSize * 0.4}px`;
      if (tile.textContent.length > 3) {
        tile.style.fontSize = `${tileSize * 0.3}px`;
      }
      tile.style.msGridRow = Math.floor(index / this.size) + 1;
      tile.style.msGridColumn = (index % this.size) + 1;
    });

    boardContainer.style.gridTemplateColumns = `repeat(${this.size}, ${tileSize}px)`;
    boardContainer.style.msGridColumns = `repeat(${this.size}, ${tileSize}px)`;
    boardContainer.style.gridTemplateRows = `repeat(${this.size}, ${tileSize}px)`;
    boardContainer.style.msGridRows = `repeat(${this.size}, ${tileSize}px)`;
  }

  addRandomTile() {
    const emptySpots = this.board.flatMap((row, x) => row.map((cell, y) => (cell === '' ? { x, y } : null)).filter(Boolean));
    if (emptySpots.length > 0) {
      const spot = emptySpots[Math.floor(Math.random() * emptySpots.length)];
      this.board[spot.x][spot.y] = Math.random() < 0.9 ? 2 : 4;
    }
  }

  updateBestScore() {
    if (this.score > this.bestScore) {
      this.bestScore = this.score;
      localStorage.setItem('bestScore', this.bestScore);
      this.updateLeaderboard();
    }
  }

  reset() {
    this.board = this.createEmptyBoard();
    this.addRandomTile();
    this.addRandomTile();
    this.score = 0;
    this.startTime = new Date();
    this.moves = 0; // Reset moves
    this.hasSavedStats = false;
    this.moves = 0;
    this.updateUI();
    document.getElementById('game-over').classList.add('hidden');
    this.applyTheme();
    this.updateHue();
  }

  slideAndCombine(row) {
    let newRow = row.filter(val => val);
    for (let i = 0; i < newRow.length - 1; i++) {
      if (newRow[i] === newRow[i + 1]) {
        newRow[i] *= 2;
        this.score += newRow[i];
        newRow[i + 1] = 0;
      }
    }
    newRow = newRow.filter(val => val);
    while (newRow.length < this.size) {
      newRow.push('');
    }
    return newRow;
  }

  isGameOver() {
    for (let i = 0; i < this.size; i++) {
      for (let j = 0; j < this.size; j++) {
        if (this.board[i][j] === '') return false;
        if (j < this.size - 1 && this.board[i][j] === this.board[i][j + 1]) return false;
        if (i < this.size - 1 && this.board[i][j] === this.board[i + 1][j]) return false;
      }
    }
    const gameOver = true;
    if (gameOver && this.score > 0 && !this.hasSavedStats) {
      this.saveStats();
      this.hasSavedStats = true;
    }
    return gameOver;
  }

  move(direction) {
    this.saveState();
    let hasChanged = false;

    if (['ArrowUp', 'ArrowDown'].includes(direction)) {
      this.board = this.transpose(this.board);
    }
    if (['ArrowDown', 'ArrowRight'].includes(direction)) {
      this.board = this.board.map(row => row.reverse());
    }

    this.board = this.board.map(row => {
      const newRow = this.slideAndCombine(row);
      if (!hasChanged && JSON.stringify(newRow) !== JSON.stringify(row)) {
        hasChanged = true;
      }
      return newRow;
    });

    if (['ArrowDown', 'ArrowRight'].includes(direction)) {
      this.board = this.board.map(row => row.reverse());
    }
    if (['ArrowUp', 'ArrowDown'].includes(direction)) {
      this.board = this.transpose(this.board);
    }

    if (hasChanged) {
      this.addRandomTile();
      this.updateBestScore();
<<<<<<< HEAD
      this.moves++;
=======
      this.moves++; // Increment moves
>>>>>>> 9cf1a034
    }

    this.updateUI();
  }

  transpose(matrix) {
    return matrix[0].map((_, i) => matrix.map(row => row[i]));
  }

  updateUI() {
    const boardContainer = document.getElementById('board-container');
    boardContainer.innerHTML = '';
    let highestValue = 0;
    this.board.forEach(row => {
      row.forEach(value => {
        const tile = document.createElement('div');
        tile.classList.add('tile');
        tile.textContent = value !== '' ? value : '';
        tile.style.backgroundColor = this.getTileColor(value);
        tile.style.color = this.getTextColor(value);
        if (value) {
          tile.setAttribute('data-value', value);
          highestValue = Math.max(highestValue, value);
        }
        if (this.isLightMode) {
          tile.classList.add('light-mode');
          this.invertTileDigits(tile);
        }
        boardContainer.appendChild(tile);
      });
    });
    document.getElementById('score').textContent = this.score;
    document.getElementById('score').style.color = this.getScoreColor(this.score);
    document.getElementById('best-score').textContent = this.bestScore;
    document.getElementById('moves').textContent = this.moves;
    this.updateTileSize();
    this.updateHeaderBackground(highestValue);
    this.updateHue();
  }

  getScoreColor(score) {
    if (score < 100) return '#ffcc00';
    if (score < 500) return '#ff9900';
    if (score < 1000) return '#ff6600';
    if (score < 2000) return '#ff3300';
    return '#ff0000';
  }

  updateHeaderBackground(highestValue) {
    const header = document.querySelector('header h1');
    const backgroundColor = this.getTileColor(highestValue);
    header.style.backgroundColor = backgroundColor;
    header.style.color = this.getTextColor(highestValue);
  }

  getTextColor(value) {
    if (value === 2) return '#776e65';
    if (value === 4) return '#776e65';
    return value >= 8 ? '#f9f6f2' : '#776e65';
  }

  getTileColor(value) {
    if (value === '') return 'transparent';

    if (value === 2) return '#e0f7fa';
    if (value === 4) return '#add8e6';

    const baseHue = 200;
    const hueStep = 30;

    const hue = baseHue + (Math.log2(value) - 3) * hueStep;
    return `hsl(${hue}, 70%, 50%)`;
  }

  changeHue() {
    this.hueValue = (this.hueValue + 15) % 360;
    this.updateHue();
  }

  updateHue() {
    const hueValue = this.hueValue;
    const hueRotation = this.isLightMode ? -hueValue : hueValue;
    document.documentElement.style.setProperty('--hue-value', hueValue);
    document.querySelector('.game-section').style.filter = `hue-rotate(${hueRotation}deg)`;
    document.querySelector('.overlay').style.filter = `hue-rotate(${hueRotation}deg)`;
    document.getElementById('board-container').style.filter = `hue-rotate(${hueRotation}deg)`;
    document.querySelector('header h1').style.filter = `hue-rotate(${hueRotation}deg)`;
    document.getElementById('score-container').style.filter = `hue-rotate(${hueRotation}deg)`;
    document.getElementById('score').style.filter = `hue-rotate(${hueRotation}deg)`;
    document.getElementById('best-score').style.filter = `hue-rotate(${hueRotation}deg)`;
    const buttons = [document.getElementById('changeColor-button'), document.getElementById('reset-button')];
    buttons.forEach(button => {
      if (!this.isLightMode) {
        button.style.filter = `hue-rotate(${hueRotation}deg)`;
      } else {
        button.style.filter = 'none';
      }
    });
  }

  saveState() {
    this.gameStateStack.push(JSON.stringify(this.board));
  }

  undoMove() {
    if (this.gameStateStack.length > 0) {
      this.board = JSON.parse(this.gameStateStack.pop());
      this.updateUI();
    }
  }

  openLeaderboardPage() {
    window.location.href = 'Stats/leaderboard.html';
  }

  updateLeaderboard() {
    this.leaderboard.push({ name: 'Player', score: this.score });
    this.leaderboard.sort((a, b) => b.score - a.score);
    localStorage.setItem('leaderboard', JSON.stringify(this.leaderboard));
    this.updateLeaderboardModal();
  }

  updateLeaderboardModal() {
    const leaderboardList = document.getElementById('leaderboardList');
    leaderboardList.innerHTML = '';
    this.leaderboard.forEach((entry, index) => {
      const listItem = document.createElement('li');
      listItem.textContent = `${index + 1}. ${entry.name}: ${entry.score}`;
      leaderboardList.appendChild(listItem);
    });
  }

  saveStats() {
    if (this.score > 0) {
      const endTime = new Date();
      const timeDiff = Math.floor((endTime - this.startTime) / 1000);
      const minutes = Math.floor(timeDiff / 60).toString().padStart(2, '0');
      const seconds = (timeDiff % 60).toString().padStart(2, '0');
      const time = `${minutes}:${seconds}`;

      const stat = {
        score: this.score,
        bestTile: Math.max(...this.board.flat()),
        bestScore: this.bestScore,
        date: new Date().toISOString(),
        time: time,
        moves: this.moves // Save moves
      };
      this.stats.push(stat);
      localStorage.setItem('gameStats', JSON.stringify(this.stats));
    }
  }

  optimizedSlideAndCombine(row) {
    let newRow = [];
    let i = 0;
    while (i < row.length) {
      if (row[i] !== '') {
        if (row[i] === row[i + 1]) {
          newRow.push(row[i] * 2);
          this.score += row[i] * 2;
          i += 2;
        } else {
          newRow.push(row[i]);
          i++;
        }
      } else {
        i++;
      }
    }
    while (newRow.length < this.size) {
      newRow.push('');
    }
    return newRow;
  }
}

// Instantiate the game 
document.addEventListener('DOMContentLoaded', () => {
  const game = new Game(4);
  game.refreshLayout();
  game.applyTheme();
  game.updateHue();
  window.addEventListener('beforeunload', () => game.saveStats());
});<|MERGE_RESOLUTION|>--- conflicted
+++ resolved
@@ -11,11 +11,8 @@
     this.stats = JSON.parse(localStorage.getItem('gameStats')) || [];
     this.startTime = null;
     this.hasSavedStats = false;
-<<<<<<< HEAD
     this.moves = 0;
-=======
     this.moves = 0; // Add moves property
->>>>>>> 9cf1a034
     this.addEventListeners();
     this.reset();
     window.addEventListener('resize', () => this.refreshLayout());
@@ -239,11 +236,7 @@
     if (hasChanged) {
       this.addRandomTile();
       this.updateBestScore();
-<<<<<<< HEAD
-      this.moves++;
-=======
       this.moves++; // Increment moves
->>>>>>> 9cf1a034
     }
 
     this.updateUI();
