--- conflicted
+++ resolved
@@ -825,131 +825,8 @@
   }
 
   main {
-    max-width: 100vh;
-    max-height: 100vh;
-<<<<<<< HEAD
-    display: flex;
-    flex-direction: row; /* Adjust main element layout */
-    align-items: flex-start;
-    justify-content: space-between; /* Ensure elements are spaced out */
-  }
-
-  .game-container {
-    width: 80vh;
-    height: 80vh;
-    max-width: 80vh;
-    max-height: 80vh;
-    transform: scale(0.8); /* Scale the game container */
-=======
-  }
-
-  .game-container {
-    width: 100vh;
-    height: 100vh;
-    max-width: 100vh;
-    max-height: 100vh;
->>>>>>> 8ae86476
-  }
-
-  .tile {
-    font-size: 0.8rem;
-  }
-
-  button {
-    font-size: 0.7rem;
-    padding: 5px 10px;
-  }
-
-  #game-over {
-    font-size: 1.2rem;
-  }
-<<<<<<< HEAD
-
-  #score-box,
-  #reset-button,
-  #back-button {
-    top: 10px;
-    right: 10px;
-    transform: scale(0.8);
-  }
-
-  #reset-button {
-    top: 50px;
-  }
-
-  #back-button {
-    top: 90px;
-  }
-=======
->>>>>>> 8ae86476
-}
-
-@media (orientation: portrait) {
-  body {
-    display: flex;
-    justify-content: center;
-    align-items: center;
-    height: 100vh;
-  }
-
-  main {
-    max-width: 100vw;
-    max-height: 100vw;
-<<<<<<< HEAD
-    display: flex;
-    flex-direction: column; /* Adjust main element layout */
-    align-items: center;
-    justify-content: space-between; /* Ensure elements are spaced out */
-  }
-
-  .game-container {
-    width: 90vw;
-    height: 90vw;
-    max-width: 90vw;
-    max-height: 90vw;
-    transform: scale(0.9); /* Scale the game container */
-=======
-  }
-
-  .game-container {
-    width: 100vw;
-    height: 100vw;
-    max-width: 100vw;
-    max-height: 100vw;
->>>>>>> 8ae86476
-  }
-
-  .tile {
-    font-size: 0.8rem;
-  }
-
-  button {
-    font-size: 0.7rem;
-    padding: 5px 10px;
-  }
-
-  #game-over {
-    font-size: 1.2rem;
-<<<<<<< HEAD
-  }
-
-  #score-box,
-  #reset-button,
-  #back-button {
-    top: auto;
-    bottom: 10px;
-    right: 10px;
-    transform: scale(0.9);
-  }
-
-  #reset-button {
-    bottom: 50px;
-  }
-
-  #back-button {
-    bottom: 90px;
-=======
->>>>>>> 8ae86476
+    max-width: 90vh;
+    max-height: 90vh;
   }
 }
 
